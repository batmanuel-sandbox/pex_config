import traceback
import sys
import collections
import copy

__all__ = ["Config", "Field", "RangeField", "ChoiceField", "ListField", "DictField", "ConfigField",
           "ConfigInstanceDict", "ConfigChoiceField", "FieldValidationError"]

def _joinNamePath(prefix=None, name=None, index=None):
    """
    Utility function for generating nested configuration names
    """
    if not prefix and not name:
        raise ValueError("invalid name. cannot be None")
    elif not name:
        name = prefix
    elif prefix and name:
        name = prefix + "." + name

    if index is not None:
        return "%s[%r]"%(name, index)
    else:
        return name

def _autocast(x, dtype):
    if dtype==float and type(x)==int:
        return float(x)
    return x

def _typeStr(x):
    if isinstance(x, type):
        xtype = x
    else:
        xtype = type(x)
    if xtype.__module__ == '__builtin__':
        return xtype.__name__
    else:
        return "%s.%s"%(xtype.__module__, xtype.__name__)

class List(collections.MutableSequence):
    def __appendHistory(self):
        traceStack = traceback.extract_stack()[:-2]
        self.__history.append((list(self.__value), traceStack))

    def __init__(self, config, field, value):
        self._field = field
        self._config = config
        if value is not None:
            try:
                self.__value = [_autocast(xi, self._field.itemtype) for xi in value]
            except:
                msg = "Value %s is of incorrect type %s. Expected a sequence"%(value, _typeStr(value))
                raise FieldValidationError(self._field, self._config, msg)
        else:
            self.__value = []

        self.__history = self._config._history.setdefault(self._field.name, [])

    """
    Read-only history
    """
    history = property(lambda x: x._history)   

    def __contains__(self, x): return x in self.__value

    def __len__(self): return len(self.__value)

    def __setitem__(self, i, x):
        if isinstance(i, slice):
            k, stop, step = i.indices(len(self))
            for xi in x:
                xi=_autocast(xi, self._field.itemtype)
                self._field.validateItem(k, xi)
                k += step
        else:
            x = _autocast(x, self._field.itemtype)
            self._field.validateItem(i, x)
            
        self.__value[i]=x
        self.__appendHistory()
        
    def __getitem__(self, i): return self.__value[i]
    
    def __delitem__(self, i):
        del self.__value[i]
        self.__appendHistory()

    def __iter__(self): return iter(self.__value)

    def insert(self, i, x): self[i:i]=[x]

    def __repr__(self): return repr(self.__value)

    def __str__(self): return str(self.__value)


class Dict(collections.MutableMapping):
    def __appendHistory(self):
        traceStack = traceback.extract_stack()[:-2]
        self.__history.append((dict(self.__value), traceStack))

    def __init__(self, config, field, value):
        self._field = field
        self._config = config
        self.__value = {}
        if value is not None:
            try:
                for k,v in value.iteritems():
                    k = _autocast(k,self._field.keytype)
                    v = _autocast(v,self._field.itemtype)
                    self.__value[k]=v
            except TypeError, e:
                msg = "Value %s is of incorrect type %s. Expected a dict-like value"%(value, _typeStr(value))
                raise FieldValidationError(self._field, self._config, msg)

        self.__history = self._config._history.setdefault(self._field.name, [])

    """
    Read-only history
    """
    history = property(lambda x: x.__history)   

    def __getitem__(self, k): return self.__value[k]

    def __len__(self): return len(self.__value)

    def __iter__(self): return iter(self.__value)

    def __contains__(self, k): return k in self.__value

    def __setitem__(self, k, x):
        k = _autocast(k, self._field.keytype)
        x = _autocast(x, self._field.itemtype)
        try:
            self._field.validateItem(k, x)
        except BaseException, e:
            raise FieldValidationError(self._field, self._config, e.message)

        self.__value[k]=x
        self.__appendHistory()

    def __delitem__(self, k):
        del self.__value[k]
        self.__appendHistory()

    def __repr__(self): return repr(self.__value)

    def __str__(self): return str(self.__value)
    

class ConfigInstanceDict(collections.Mapping):
    """A dict of instantiated configs, used to populate a ConfigChoiceField.
    
    typemap must support the following:
    - typemap[name]: return the config class associated with the given name
    """
    def __init__(self, config, field):
        collections.Mapping.__init__(self)
        self._dict = dict()
        self._selection = None
        self._config = config
        self._field = field
        self.__history = config._history.setdefault(field.name, [])
        self.__doc__ = field.doc

    types = property(lambda x: x._field.typemap)

    def __contains__(self, k): return k in self._dict

    def __len__(self): return len(self._dict)

    def __iter__(self): return iter(self._dict)

    def _setSelection(self,value, at=None, label="assignment"):
        if at is None:
            at = traceback.extract_stack()[:-2]

        if value is None:
            self._selection=None
        # JFB:  Changed to ensure selection is present in this instance (and add it if it is not),
        #       rather than just checking if it is present in self._field.typemap.
        elif self._field.multi:
            for v in value:
                if v not in self._dict:
                    r = self.__getitem__(v, at=at)  # just invoke __getitem__ to make sure it's present
            self._selection = tuple(value)
        else:
            if value not in self._dict:
                r = self.__getitem__(value, at=at) # just invoke __getitem__ to make sure it's present
            self._selection = value
        self.__history.append((value, at, label))
    
    def _getNames(self):
        if not self._field.multi:            
            raise FieldValidationError(self._field, self._config, 
                    "Single-selection field has no attribute 'names'")
        return self._selection
    def _setNames(self, value):
        if not self._field.multi:
            raise FieldValidationError(self._field, self._config, 
                    "Single-selection field has no attribute 'names'")
        self._setSelection(value)
    def _delNames(self):
        if not self._field.multi:
            raise FieldValidationError(self._field, self._config, 
                    "Single-selection field has no attribute 'names'")
        self._selection = None
    
    def _getName(self):
        if self._field.multi:
            raise FieldValidationError(self._field, self._config, 
                    "Multi-selection field has no attribute 'name'")
        return self._selection
    def _setName(self, value):
        if self._field.multi:
            raise FieldValidationError(self._field, self._config, 
                    "Multi-selection field has no attribute 'name'")
        self._setSelection(value)
    def _delName(self):
        if self._field.multi:
            raise FieldValidationError(self._field, self._config, 
                    "Multi-selection field has no attribute 'name'")
        self._selection=None
   
    """
    In a multi-selection ConfigInstanceDict, list of names of active items
    Disabled In a single-selection _Regsitry)
    """
    names = property(_getNames, _setNames, _delNames)
   
    """
    In a single-selection ConfigInstanceDict, name of the active item
    Disabled In a multi-selection _Regsitry)
    """
    name = property(_getName, _setName, _delName)

    def _getActive(self):
        if self._selection is None:
            return None

        if self._field.multi:
            return [self[c] for c in self._selection]
        else:
            return self[self._selection]

    """
    Readonly shortcut to access the selected item(s) 
    for multi-selection, this is equivalent to: [self[name] for name in self.names]
    for single-selection, this is equivalent to: self[name]
    """
    active = property(_getActive)

    def __getitem__(self, k, at=None, label="default"):
        try:
            value = self._dict[k]
        except KeyError:
            try:
                dtype = self._field.typemap[k]
            except:
                raise FieldValidationError(self._field, self._config, "Unknown key %r"%k)
            name = _joinNamePath(self._config._name, self._field.name, k)
            if at is None:
                at = traceback.extract_stack()[:-1] + [dtype._source]
            value = self._dict.setdefault(k, dtype(__name=name, __at=at, __label=label))
        return value

    def __setitem__(self, k, value, at=None, label="assignment"):
        try:
            dtype = self._field.typemap[k]
        except:
            raise FieldValidationError(self._field, self._config, "Unknown key %r"%k)
        
        if value != dtype and type(value) != dtype:
            msg = "Value %s at key %k is of incorrect type %s. Expected type %s"%\
                    (value, k, _typeStr(value), _typeStr(dtype))
            raise FieldValidationError(self._field, self._config, msg)

        if at is None:
            at = traceback.extract_stack()[:-1]
        name = _joinNamePath(self._config._name, self._field.name, k)
        oldValue = self._dict.get(k, None)
        if oldValue is None:
            if value == dtype:
                self._dict[k] = value(__name=name, __at=at, __label=label)
            else:
                self._dict[k] = dtype(__name=name, __at=at, __label=label, **value._storage)
        else:
            if value == dtype:
                value = value()
            oldValue.update(__at=at, __label=label, **value._storage)

    def _rename(self, fullname):
        for k, v in self._dict.iteritems():
            v._rename(_joinNamePath(name=fullname, index=k))

class ConfigMeta(type):
    """A metaclass for Config

    Adds a dictionary containing all Field class attributes
    as a class attribute called '_fields', and adds the name of each field as 
    an instance variable of the field itself (so you don't have to pass the 
    name of the field to the field constructor).

    """

    def __init__(self, name, bases, dict_):
        type.__init__(self, name, bases, dict_)
        self._fields = {}
        self._source = traceback.extract_stack(limit=2)[0]
        def getFields(classtype):
            fields = {}
            bases=list(classtype.__bases__)
            bases.reverse()
            for b in bases:
                fields.update(getFields(b))

            for k, v in classtype.__dict__.iteritems():
                if isinstance(v, Field):
                    fields[k] = v
            return fields

        fields = getFields(self)
        for k, v in fields.iteritems():            
            setattr(self, k, copy.deepcopy(v))

    def __setattr__(self, name, value):
        if isinstance(value, Field):
            value.name = name
            self._fields[name] = value
        type.__setattr__(self, name, value)

class FieldValidationError(ValueError):
    def __init__(self, field, config, msg):
        self.fieldType = type(field)
        self.fieldName = field.name
        self.fullname  = _joinNamePath(config._name, field.name)
        self.history = config.history.setdefault(field.name, [])
        self.fieldSource = field.source
        self.configSource = config._source
        error="%s '%s' failed validation: %s\n"\
                "For more information read the Field definition at:\n%s"\
                "And the Config defition at:\n%s"%\
              (self.fieldType.__name__, self.fullname, msg, 
                      traceback.format_list([self.fieldSource])[0],
                      traceback.format_list([self.configSource])[0])
        ValueError.__init__(self, error)


class Field(object):
    """A field in a a Config.

    Instances of Field should be class attributes of Config subclasses:
    Field only supports basic data types (int, float, bool, str)

    class Example(Config):
        myInt = Field(int, "an integer field!", default=0)
    """
    supportedTypes=(str, bool, float, int, complex)

    def __init__(self, doc, dtype, default=None, check=None, optional=False):
        """Initialize a Field.
        
        dtype ------ Data type for the field.  
        doc -------- Documentation for the field.
        default ---- A default value for the field.
        check ------ A callable to be called with the field value that returns 
                     False if the value is invalid.  More complex inter-field 
                     validation can be written as part of Config validate() 
                     method; this will be ignored if set to None.
        optional --- When False, Config validate() will fail if value is None
        """
        if dtype not in self.supportedTypes:
            raise ValueError("Unsuported Field dtype %s"%_typeStr(dtype))
        source = traceback.extract_stack(limit=2)[0]
        self._setup(doc=doc, dtype=dtype, default=default, check=check, optional=optional, source=source)


    def _setup(self, doc, dtype, default, check, optional, source):
        self.dtype = dtype
        self.doc = doc
        self.__doc__ = doc
        self.default = default
        self.check = check
        self.optional = optional
        self.source = source

    def rename(self, instance):
        """
        Rename an instance of this field, not the field itself. 
        Only useful for fields which hold sub-configs.
        Fields which hold subconfigs should rename each sub-config with
        the full field name as generated by _joinNamePath
        """
        pass

    def validate(self, instance):
        """
        Base validation for any field.
        Ensures that non-optional fields are not None.
        Ensures type correctness
        Ensures that user-provided check function is valid
        Most derived Field types should call Field.validate if they choose
        to re-implement validate
        """
        value = self.__get__(instance)
        if not self.optional and value is None:
            raise FieldValidationError(self, instance, "Required value cannot be None")
    
    def validateValue(self, value):
        """Validate a value that is not None"""
        if value is None:
            return

        if not isinstance(value, self.dtype):
            msg = "Value %s is of incorrect type %s. Expected type %s"%\
                    (value, _typeStr(value), _typeStr(self.dtype))
            raise TypeError(msg)
        if self.check is not None and not self.check(value):
            msg = "Value %s is not a valid value"%str(value)
            raise ValueError(msg)

    def save(self, outfile, instance):
        """
        Saves an instance of this field to file.
        This is invoked by the owning config object, and should not be called directly
        """
        value = self.__get__(instance)
        fullname = _joinNamePath(instance._name, self.name)
        print >> outfile, "%s=%r"%(fullname, value)
    
    def toDict(self, instance):
        """
        Convert the field value so that it can be set as the value of an item in a dict
        """
        return self.__get__(instance)

    def __get__(self, instance, owner=None):
        if instance is None or not isinstance(instance, Config):
            return self
        else:
            return instance._storage[self.name]

<<<<<<< HEAD
    def __set__(self, instance, value, tb=None):
=======
    def __set__(self, instance, value, at=None, label='assignment'):
>>>>>>> 8c689f5a
        history = instance._history.setdefault(self.name, [])
        if value is not None:
            value = _autocast(value, self.dtype)
            try:
                self.validateValue(value)
            except BaseException, e:
                raise FieldValidationError(self, instance, e.message)
        
        instance._storage[self.name] = value
<<<<<<< HEAD
        if tb is None:
            traceStack = traceback.extract_stack()[:-1]
        else:
            traceStack = tb
        history.append((value, traceStack))

    def __delete__(self, instance):
        self.__set__(instance, None, traceback.extract_stack()[:-1])
=======
        if at is None:
            at = traceback.extract_stack()[:-1]
        history.append((value, at, label))

    def __delete__(self, instance, at=None, label='deletion'):
        if at is None:
            at = traceback.extract_stack()[:-1]
        self.__set__(instance, None, at=at, label=label)
>>>>>>> 8c689f5a
   

class Config(object):
    """Base class for control objects.

    A Config object will usually have several Field instances as class 
    attributes; these are used to define most of the base class behavior.  
    Simple derived class should be able to be defined simply by setting those 
    attributes.
    """

    __metaclass__ = ConfigMeta

    def __iter__(self):
        return self._fields.__iter__()

    def keys(self):
        return self._storage.keys()
    def values(self):
        return self._storage.values()
    def items(self):
        return self._storage.items()

    def iteritems(self):
        return self._storage.iteritems()
    def itervalues(self):
        return self.storage.itervalues()
    def iterkeys(self):
        return self.storage.iterkeys()

    def __contains__(self, name):
        return self._storage.__contains__(name)

    def __new__(cls, *args, **kw):
        name=kw.pop("__name", None)
        at=kw.pop("__at", traceback.extract_stack()[:-1])
        label=kw.pop("__label", "default")

        instance = object.__new__(cls)
        instance._name=name
        instance._storage = {}
        instance._history = {}
        # load up defaults
<<<<<<< HEAD
        for field in instance._fields.itervalues():
            field.__set__(instance, field.default, [field.source])
=======
        for field in instance._fields.itervalues():            
            field.__set__(instance, field.default, at=at+[field.source], label="default")
        # set custom default-overides
        instance.setDefaults()
        # set constructor overides 
        instance.update(__at=at, **kw)
>>>>>>> 8c689f5a
        return instance


    def setDefaults(self):
        """
        Derived config classes that must compute defaults rather than using the 
        Field defaults should do so here. 
        To correctly use inherited defaults, implementations of setDefaults() 
        must call their base class' setDefaults()
        """
        pass
            
    def update(self, **kw):
        at=kw.pop("__at", traceback.extract_stack()[:-1])
        label = kw.pop("__label", "update")

        for name, value in kw.iteritems():            
            try:
                field = self._fields[name]
                field.__set__(self, value, at=at, label=label)
            except KeyError:
                pass

    def load(self, filename, root="root"):
        """
        modify this config in place by executing the python code in the 
        given file.

        The file should modify a Config named root

        For example:
            root.myField = 5
        """
        local = {root:self}
        execfile(filename, {}, local)
 
    def save(self, filename, root="root"):
        """
        Generates a python script, which, when loaded, reproduces this Config
        """
        tmp = self._name
        self._rename(root)
        try:
            outfile = open(filename, 'w')
            configType = type(self)
            typeString = _typeStr(configType)
            print >> outfile, "import %s"%(configType.__module__) 
            print >> outfile, "assert(type(%s)==%s)"%(root, typeString) 
            self._save(outfile)
            outfile.close()
        finally:
            self._rename(tmp)
    
    def _save(self, outfile):
        """
        Internal use only. Save this Config to file
        """
        for field in self._fields.itervalues():
            field.save(outfile, self)
        
    def toDict(self):
        dict_ = {}
        for name, field in self._fields.iteritems():
            dict_[name] = field.toDict(self)
        return dict_

    def _rename(self, name):
        """
        Internal use only. 
        Rename this Config object to reflect its position in a Config hierarchy
        """
        self._name = name
        for field in self._fields.itervalues():
            field.rename(self)

    def validate(self):
        """
        Validate the Config.

        The base class implementation performs type checks on all fields by 
        calling Field.validate(). 

        Complex single-field validation can be defined by deriving new Field 
        types. As syntactic sugar, some derived Field types are defined in 
        this module which handle recursing into sub-configs 
        (ConfigField, ConfigChoiceField)

        Inter-field relationships should only be checked in derived Config 
        classes after calling this method, and base validation is complete
        """
        for field in self._fields.itervalues():
            field.validate(self)
   
    def formatHistory(self, name, **kwargs):
        import lsst.pex.config.history as pexHist
        return pexHist.format(self, name, **kwargs)

    """
    Read-only history property
    """
    history = property(lambda x: x._history)

    def __setattr__(self, attr, value):
        if attr in self._fields:
            at=traceback.extract_stack()[:-1]
            # This allows Field descriptors to work.
<<<<<<< HEAD
            self._fields[attr].__set__(self, value,
                    traceback.extract_stack()[:-1])
=======
            self._fields[attr].__set__(self, value, at=at)
>>>>>>> 8c689f5a
        elif hasattr(getattr(self.__class__, attr, None), '__set__'):
            # This allows properties and other non-Field descriptors to work.
            return object.__setattr__(self, attr, value)
        elif attr in self.__dict__ or attr == "_name" or attr == "_history" or attr=="_storage":
            # This allows specific private attributes to work.
            self.__dict__[attr] = value
        else:
            # We throw everything else.
            raise AttributeError("%s has no attribute %s"%(_typeStr(self), attr))

    def __eq__(self, other):
        if type(other) == type(self):
            for name in self._fields:
                if getattr(self, name) != getattr(other, name):
                    return False
            return True
        return False
    
    def __ne__(self, other):
        return not self.__eq__(other)

    def __str__(self):
        return str(self.toDict())

    def __repr__(self):
        return "%s(%s)" % (
            _typeStr(self), 
            ", ".join("%s=%r" % (k, v) for k, v in self.toDict().iteritems() if v is not None)
            )

class RangeField(Field):
    """
    Defines a Config Field which allows only a range of values.
    The range is defined by providing min and/or max values.
    If min or max is None, the range will be open in that direction
    If inclusive[Min|Max] is True the range will include the [min|max] value
    
    """

    supportedTypes=(int, float)

    def __init__(self, doc, dtype, default=None, optional=False, 
            min=None, max=None, inclusiveMin=True, inclusiveMax=False):
        if dtype not in self.supportedTypes:
            raise ValueError("Unsuported RangeField dtype %s"%(_typeStr(dtype)))
        source = traceback.extract_stack(limit=2)[0]
        if min is None and max is None:
            raise ValueError("min and max cannot both be None")

        if min is not None and max is not None and min > max:
            swap(min, max)
        self.min = min
        self.max = max

        self.rangeString =  "%s%s,%s%s" % \
                (("[" if inclusiveMin else "("),
                ("-inf" if self.min is None else self.min),
                ("inf" if self.max is None else self.max),
                ("]" if inclusiveMax else ")"))
        doc += "\n\tValid Range = " + self.rangeString
        if inclusiveMax:
            self.maxCheck = lambda x, y: True if y is None else x <= y
        else:
            self.maxCheck = lambda x, y: True if y is None else x < y
        if inclusiveMin:
            self.minCheck = lambda x, y: True if y is None else x >= y
        else:
            self.minCheck = lambda x, y: True if y is None else x > y
        self._setup( doc, dtype=dtype, default=default, check=None, optional=optional, source=source) 

    def validateValue(self, value):
        Field.validateValue(self, value)
        if not self.minCheck(value, self.min) or \
                not self.maxCheck(value, self.max):
            msg = "%s is outside of valid range %s"%(value, self.rangeString)
            raise ValueError(msg)
            
class ChoiceField(Field):
    """
    Defines a Config Field which allows only a set of values
    All allowed must be of the same type.
    Allowed values should be provided as a dict of value, doc string pairs

    """
    def __init__(self, doc, dtype, allowed, default=None, optional=True):
        self.allowed = dict(allowed)
        if optional and None not in self.allowed: 
            self.allowed[None]="Field is optional"

        if len(self.allowed)==0:
            raise ValueError("ChoiceFields must allow at least one choice")
        
        doc += "\nAllowed values:\n"
        for choice, choiceDoc in self.allowed.iteritems():
            if choice is not None and not isinstance(choice, dtype):
                raise ValueError("ChoiceField's allowed choice %s is of incorrect type %s. Expected %s"%\
                        (choice, _typeStr(choice), _typeStr(dtype)))
            doc += "\t%s\t%s\n"%(str(choice), choiceDoc)

        Field.__init__(self, doc=doc, dtype=dtype, default=default, check=None, optional=optional)
        self.source = traceback.extract_stack(limit=2)[0]

    def validateValue(self, value):
        Field.validateValue(self, value)
        if value not in self.allowed:
            msg = "Value %s is not in the set of allowed values"%value
            raise ValueError(msg) 

class ListField(Field):
    """
    Defines a field which is a container of values of type dtype

    If length is not None, then instances of this field must match this length exactly
    If minLength is not None, then instances of the field must be no shorter then minLength
    If maxLength is not None, then instances of the field must be no longer than maxLength
    
    Additionally users can provide two check functions:
    listCheck - used to validate the list as a whole, and
    itemCheck - used to validate each item individually    
    """
    def __init__(self, doc, dtype, default=None, optional=False,
            listCheck=None, itemCheck=None, length=None, minLength=None, maxLength=None):
        if dtype not in Field.supportedTypes:
            raise ValueError("Unsuported dtype %s"%_typeStr(dtype))
        if length is not None:
            if length <= 0:
                raise ValueError("length (%d) must be positive"%length)
            minLength=None
            maxLength=None
        else:
            if maxLength is not None and maxLength <= 0:
                raise ValueError("maxLength (%d) must be positive"%maxLength)
            if minLength is not None and maxLength is not None and minLength >=maxLength:
                raise ValueError("maxLength (%d) must be greater than minLength (%d)"%(maxLength, minLegth))
        
        if listCheck is not None and not hasattr(listCheck, "__call__"):
            raise ValueError("listCheck must be callable")
        if itemCheck is not None and not hasattr(itemCheck, "__call__"):
            raise ValueError("itemCheck must be callable")

        source = traceback.extract_stack(limit=2)[0]
        self._setup( doc=doc, dtype=List, default=default, check=None, optional=optional, source=source)
        self.listCheck = listCheck
        self.itemCheck = itemCheck
        self.itemtype = dtype
        self.length=length
        self.minLength=minLength
        self.maxLength=maxLength
   
    def validateItem(self, i, x):
        if not isinstance(x, self.itemtype) and x is not None:
            msg="Item at position %d with value %s is of incorrect type %s. Expected %s"%\
                    (i, x, _typeStr(x), _typeStr(self.itemtype))
            raise TypeError(msg)
                
        if self.itemCheck is not None and not self.itemCheck(x):
            msg="Item at position %d is not a valid value: %s"%(i, x)
            raise ValueError(msg)

    def validateValue(self, value):
        Field.validateValue(self, value)
        if value is None:
            return

        lenValue =len(value)
        if self.length is not None and not lenValue == self.length:
            msg = "Required list length=%d, got length=%d"%(self.length, lenValue)                
            raise ValueError(msg)
        elif self.minLength is not None and lenValue < self.minLength:
            msg = "Minimum allowed list length=%d, got length=%d"%(self.minLength, lenValue)
            raise ValueError(msg)
        elif self.maxLength is not None and lenValue > self.maxLength:
            msg = "Maximum allowed list length=%d, got length=%d"%(self.maxLength, lenValue)
            raise ValueError(msg)
        elif self.listCheck is not None and not self.listCheck(value):
            msg = "%s is not a valid value"%str(value)
            raise ValueError(msg)
        
        for i, x in enumerate(value):
            self.validateItem(i,x)

<<<<<<< HEAD
    def __set__(self, instance, value, tb=None):
        if value is not None:
            value = List(instance, self, value)
        Field.__set__(self, instance, value, tb)
=======
    def __set__(self, instance, value, at=None, label="assignment"):
        if at is None:
            at = traceback.extract_stack()[:-1]
        if value is not None:
            value = List(instance, self, value)
        Field.__set__(self, instance, value, at=at, label=label)
>>>>>>> 8c689f5a

    
    def toDict(self, instance):        
        value = self.__get__(instance)        
        return list(value) if value is not None else None

class DictField(Field):
    """
    Defines a field which is a mapping of values

    Users can provide two check functions:
    dictCheck - used to validate the dict as a whole, and
    itemCheck - used to validate each item individually    
    """
    def __init__(self, doc, keytype, itemtype, default=None, optional=False, dictCheck=None, itemCheck=None):
        source = traceback.extract_stack(limit=2)[0]
        self._setup( doc=doc, dtype=Dict, default=default, check=None, optional=optional, source=source)
        if keytype not in self.supportedTypes:
            raise ValueError("key type %s is not a supported type"%_typeStr(keytype))
        elif itemtype not in self.supportedTypes:
            raise ValueError("item type %s is not a supported type"%_typeStr(itemtype))

        self.keytype = keytype
        self.itemtype = itemtype
        self.dictCheck = dictCheck
        self.itemCheck = itemCheck
   
    def validateItem(self, k, x):
        if type(k) != self.keytype:
            raise TypeError("Key %r is of type %s, expected type %s"%\
                    (k, _typeStr(k), _typeStr(self.keytype)))
        if type(x) != self.itemtype and x is not None:
            raise TypeError("Value %s at key %r is of incorrect type %s. Expected type %s"%\
                    (x, k, _typeStr(x), _typeStr(self.itemtype)))
        if self.itemCheck is not None and not self.itemCheck(x):
                msg="Item at key %r is not a valid value: %s"%(k, x)
                raise ValueError(msg)

    def validateValue(self, value):
        Field.validateValue(self, value)
        if value is None:
            return

        if self.dictCheck is not None and not self.dictCheck(value):
            msg = "%s is not a valid value"%str(value)
            raise ValueError(msg)
     
        for k, x in value.iteritems():
            self.validateItem(k, x)

<<<<<<< HEAD
    def __set__(self, instance, value, tb=None):
        if value is not None:
            value = Dict(instance, self, value)
        Field.__set__(self, instance, value, tb)
=======
    def __set__(self, instance, value, at=None, label="assignment"):
        if at is None:
            at = traceback.extract_stack()[:-1]
        if value is not None:
            value = Dict(instance, self, value)
        Field.__set__(self, instance, value, at=at,label=label)
>>>>>>> 8c689f5a
    
    def toDict(self, instance):        
        value = self.__get__(instance)        
        return dict(value) if value is not None else None

class ConfigField(Field):
    """
    Defines a field which is itself a Config.

    The behavior of this type of field is much like that of the base Field type.

    Note that dtype must be a subclass of Config.

    If optional=False, and default=None, the field will default to a default-constructed
    instance of dtype.

    Additionally, to allow for fewer deep-copies, assigning an instance of ConfigField to dtype itself,
    is considered equivalent to assigning a default-constructed sub-config.  This means that the
    argument default can be dtype, rather than an instance of dtype.

    Assigning to ConfigField will replace the current sub-config object with a deep copy of the new object
    with the history of the old object merged in.
    """

    def __init__(self, doc, dtype, default=None, check=None):
        if not issubclass(dtype, Config):
            raise ValueError("dtype=%s is not a subclass of Config" % _typeStr(dtype))
        if default is None:
            default = dtype
        source = traceback.extract_stack(limit=2)[0]
        self._setup( doc=doc, dtype=dtype, default=default, check=check, optional=False, source=source)
  
    def __get__(self, instance, owner=None):
        if instance is None or not isinstance(instance, Config):
            return self
        else:
            value = instance._storage.get(self.name, None)
            if value is None:
<<<<<<< HEAD
                self.__set__(instance, self.default, [self.source])
            return value

    def __set__(self, instance, value, tb=None):
=======
                at = traceback.extract_stack()[:-1]+[self.source]
                self.__set__(instance, self.default, at=at, label="default")
            return value

    def __set__(self, instance, value, at=None, label="assignment"):
>>>>>>> 8c689f5a
        name = _joinNamePath(prefix=instance._name, name=self.name)
        if value != self.dtype and type(value) != self.dtype:
            msg = "Value %s if of incorrect type %s. Expected %s" %\
                    (value, _typeStr(value), _typeStr(self.dtype))
            raise FieldValidationError(self, instance, msg)
        
        if at is None:
            at = traceback.extract_stack()[:-1]

        oldValue = instance._storage.get(self.name, None)
        if oldValue is None:
            if value == self.dtype:
                instance._storage[self.name] = self.dtype(__name=name, __at=at, __label=label)
            else:
                instance._storage[self.name] = self.dtype(__name=name, __at=at, __label=label, **value._storage)
        else:
            if value == self.dtype:
                value = value()
            oldValue.update(__at=at, __label=label, **value._storage)

    def rename(self, instance):
        value = self.__get__(instance)
        value._rename(_joinNamePath(instance._name, self.name))
        
    def save(self, outfile, instance):
        fullname = _joinNamePath(instance._name, self.name)
        value = self.__get__(instance)
        value._save(outfile)

    def toDict(self, instance):
        value = self.__get__(instance)
        return value.toDict()
    
    def validate(self, instance):
        value = self.__get__(instance)
        value.validate()

        if self.check is not None and not self.check(value):
            msg = "%s is not a valid value"%str(value)
            raise FieldValidationError(self, instance, msg)

class ConfigChoiceField(Field):
    """
    ConfigChoiceFields allow the config to choose from a set of possible Config types.
    The set of allowable types is given by the typemap argument to the constructor

    The typemap object must implement typemap[name], which must return a Config subclass.

    While the typemap is shared by all instances of the field, each instance of
    the field has its own instance of a particular sub-config type

    For example:

      class AaaConfig(Config):
        somefield = Field(int, "...")
      TYPEMAP = {"A", AaaConfig}
      class MyConfig(Config):
          choice = ConfigChoiceField("doc for choice", TYPEMAP)
      
      instance = MyConfig()
      instance.choice['AAA'].somefield = 5
      instance.choice = "AAA"
    
    Alternatively, the last line can be written:
      instance.choice.name = "AAA"

    Validation of this field is performed only the "active" selection.
    If active is None and the field is not optional, validation will fail. 
    
    ConfigChoiceFields can allow single selections or multiple selections.
    Single selection fields set selection through property name, and 
    multi-selection fields use the property names. 

    ConfigChoiceFields also allow multiple values of the same type:
      TYPEMAP["CCC"] = AaaConfig
      TYPEMAP["BBB"] = AaaConfig

    When saving a config with a ConfigChoiceField, the entire set is saved, as well as the active selection    
    """
    instanceDictClass = ConfigInstanceDict
    def __init__(self, doc, typemap, default=None, optional=False, multi=False):
        source = traceback.extract_stack(limit=2)[0]
        self._setup( doc=doc, dtype=self.instanceDictClass, default=default, check=None, optional=optional, source=source)
        self.typemap = typemap
        self.multi = multi
    
    def _getOrMake(self, instance):
        instanceDict = instance._storage.get(self.name)
        if instanceDict is None:
            name = _joinNamePath(instance._name, self.name)
            instanceDict = self.dtype(instance, self)
            instanceDict.__doc__ = self.doc
            instance._storage[self.name] = instanceDict
        return instanceDict

    def __get__(self, instance, owner=None):
        if instance is None or not isinstance(instance, Config):
            return self
        else:
            return self._getOrMake(instance)

<<<<<<< HEAD
    def __set__(self, instance, value, tb=None):
=======
    def __set__(self, instance, value, at=None, label="assignment"):       
        if at is None: 
            at = traceback.extract_stack()[:-1]
>>>>>>> 8c689f5a
        instanceDict = self._getOrMake(instance)
        if isinstance(value, self.instanceDictClass):
            for k,v  in value.iteritems():                    
                instanceDict.__setitem__(k, v, at=at, label=label)
            instanceDict._setSelection(value._selection, at=at, label=label)
        else:
            instanceDict._setSelection(value, at=at, label=label)

    def rename(self, instance):
        instanceDict = self.__get__(instance)
        fullname = _joinNamePath(instance._name, self.name)
        instanceDict._rename(fullname)

    def validate(self, instance):
        instanceDict = self.__get__(instance)
        if not instanceDict.active and not self.optional:
            msg = "Required field cannot be None"
            raise FieldValidationError(self, instance, msg)
        elif instanceDict.active:
            if self.multi:
                for a in instanceDict.active:
                    a.validate()
            else:
                instanceDict.active.validate()

    def toDict(self, instance):
        instanceDict = self.__get__(instance)

        dict_ = {}
        if self.multi:
            dict_["names"]=instanceDict.names
        else:
            dict_["name"] =instanceDict.name
        
        values = {}
        for k, v in instanceDict.iteritems():
            values[k]=v.toDict()
        dict_["values"]=values

        return dict_

    def save(self, outfile, instance):
        instanceDict = self.__get__(instance)
        fullname = _joinNamePath(instance._name, self.name)
        for v in instanceDict.itervalues():
            v._save(outfile)
        if self.multi:
            print >> outfile, "%s.names=%r"%(fullname, instanceDict.names)
        else:
            print >> outfile, "%s.name=%r"%(fullname, instanceDict.name)

    def __deepcopy__(self, memo):
        """Customize deep-copying, because we always want a reference to the original typemap.

        WARNING: this must be overridden by subclasses if they change the constructor signature!
        """
        return type(self)(doc=self.doc, typemap=self.typemap, default=copy.deepcopy(self.default),
                          optional=self.optional, multi=self.multi)<|MERGE_RESOLUTION|>--- conflicted
+++ resolved
@@ -306,7 +306,8 @@
     def __init__(self, name, bases, dict_):
         type.__init__(self, name, bases, dict_)
         self._fields = {}
-        self._source = traceback.extract_stack(limit=2)[0]
+        self._source = dict_.pop("__source",
+                traceback.extract_stack(limit=2)[0])
         def getFields(classtype):
             fields = {}
             bases=list(classtype.__bases__)
@@ -440,11 +441,7 @@
         else:
             return instance._storage[self.name]
 
-<<<<<<< HEAD
-    def __set__(self, instance, value, tb=None):
-=======
     def __set__(self, instance, value, at=None, label='assignment'):
->>>>>>> 8c689f5a
         history = instance._history.setdefault(self.name, [])
         if value is not None:
             value = _autocast(value, self.dtype)
@@ -454,16 +451,6 @@
                 raise FieldValidationError(self, instance, e.message)
         
         instance._storage[self.name] = value
-<<<<<<< HEAD
-        if tb is None:
-            traceStack = traceback.extract_stack()[:-1]
-        else:
-            traceStack = tb
-        history.append((value, traceStack))
-
-    def __delete__(self, instance):
-        self.__set__(instance, None, traceback.extract_stack()[:-1])
-=======
         if at is None:
             at = traceback.extract_stack()[:-1]
         history.append((value, at, label))
@@ -472,7 +459,6 @@
         if at is None:
             at = traceback.extract_stack()[:-1]
         self.__set__(instance, None, at=at, label=label)
->>>>>>> 8c689f5a
    
 
 class Config(object):
@@ -516,17 +502,12 @@
         instance._storage = {}
         instance._history = {}
         # load up defaults
-<<<<<<< HEAD
-        for field in instance._fields.itervalues():
-            field.__set__(instance, field.default, [field.source])
-=======
         for field in instance._fields.itervalues():            
             field.__set__(instance, field.default, at=at+[field.source], label="default")
         # set custom default-overides
         instance.setDefaults()
         # set constructor overides 
         instance.update(__at=at, **kw)
->>>>>>> 8c689f5a
         return instance
 
 
@@ -633,12 +614,7 @@
         if attr in self._fields:
             at=traceback.extract_stack()[:-1]
             # This allows Field descriptors to work.
-<<<<<<< HEAD
-            self._fields[attr].__set__(self, value,
-                    traceback.extract_stack()[:-1])
-=======
             self._fields[attr].__set__(self, value, at=at)
->>>>>>> 8c689f5a
         elif hasattr(getattr(self.__class__, attr, None), '__set__'):
             # This allows properties and other non-Field descriptors to work.
             return object.__setattr__(self, attr, value)
@@ -820,19 +796,12 @@
         for i, x in enumerate(value):
             self.validateItem(i,x)
 
-<<<<<<< HEAD
-    def __set__(self, instance, value, tb=None):
-        if value is not None:
-            value = List(instance, self, value)
-        Field.__set__(self, instance, value, tb)
-=======
     def __set__(self, instance, value, at=None, label="assignment"):
         if at is None:
             at = traceback.extract_stack()[:-1]
         if value is not None:
             value = List(instance, self, value)
         Field.__set__(self, instance, value, at=at, label=label)
->>>>>>> 8c689f5a
 
     
     def toDict(self, instance):        
@@ -883,19 +852,12 @@
         for k, x in value.iteritems():
             self.validateItem(k, x)
 
-<<<<<<< HEAD
-    def __set__(self, instance, value, tb=None):
-        if value is not None:
-            value = Dict(instance, self, value)
-        Field.__set__(self, instance, value, tb)
-=======
     def __set__(self, instance, value, at=None, label="assignment"):
         if at is None:
             at = traceback.extract_stack()[:-1]
         if value is not None:
             value = Dict(instance, self, value)
         Field.__set__(self, instance, value, at=at,label=label)
->>>>>>> 8c689f5a
     
     def toDict(self, instance):        
         value = self.__get__(instance)        
@@ -934,18 +896,11 @@
         else:
             value = instance._storage.get(self.name, None)
             if value is None:
-<<<<<<< HEAD
-                self.__set__(instance, self.default, [self.source])
-            return value
-
-    def __set__(self, instance, value, tb=None):
-=======
                 at = traceback.extract_stack()[:-1]+[self.source]
                 self.__set__(instance, self.default, at=at, label="default")
             return value
 
     def __set__(self, instance, value, at=None, label="assignment"):
->>>>>>> 8c689f5a
         name = _joinNamePath(prefix=instance._name, name=self.name)
         if value != self.dtype and type(value) != self.dtype:
             msg = "Value %s if of incorrect type %s. Expected %s" %\
@@ -1047,13 +1002,9 @@
         else:
             return self._getOrMake(instance)
 
-<<<<<<< HEAD
-    def __set__(self, instance, value, tb=None):
-=======
     def __set__(self, instance, value, at=None, label="assignment"):       
         if at is None: 
             at = traceback.extract_stack()[:-1]
->>>>>>> 8c689f5a
         instanceDict = self._getOrMake(instance)
         if isinstance(value, self.instanceDictClass):
             for k,v  in value.iteritems():                    
